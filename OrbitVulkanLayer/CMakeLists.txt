# Copyright (c) 2020 The Orbit Authors. All rights reserved.
# Use of this source code is governed by a BSD-style license that can be
# found in the LICENSE file.

project(OrbitVulkanLayer)
add_library(OrbitVulkanLayer SHARED)

target_compile_options(OrbitVulkanLayer PRIVATE ${STRICT_COMPILE_FLAGS})

target_include_directories(OrbitVulkanLayer PUBLIC
        ${CMAKE_CURRENT_LIST_DIR}/include)

target_include_directories(OrbitVulkanLayer PRIVATE
        ${CMAKE_CURRENT_LIST_DIR})

target_sources(OrbitVulkanLayer PRIVATE
<<<<<<< HEAD
        CommandBufferManager.cpp
        CommandBufferManager.h
        DispatchTable.h
        Main.cpp
        LayerLogic.cpp
        LayerLogic.h
        PhysicalDeviceManager.h
=======
        DeviceManager.h
>>>>>>> 4db52ffd
        QueueManager.cpp
        QueueManager.h
        TimerQueryPool.cpp
        TimerQueryPool.h
        VulkanLayerProducer.cpp
        VulkanLayerProducer.h)

target_link_libraries(OrbitVulkanLayer PUBLIC
        CaptureEventProducer
        OrbitBase
        OrbitProtos)

add_executable(OrbitVulkanLayerTests)

target_compile_options(OrbitVulkanLayerTests PRIVATE ${STRICT_COMPILE_FLAGS})

target_sources(OrbitVulkanLayerTests PRIVATE
<<<<<<< HEAD
        PhysicalDeviceManagerTest.cpp
=======
        DeviceManagerTest.cpp
>>>>>>> 4db52ffd
        QueueManagerTest.cpp)

target_link_libraries(
        OrbitVulkanLayerTests
        PRIVATE OrbitVulkanLayer
        GTest::Main)

register_test(OrbitVulkanLayerTests)<|MERGE_RESOLUTION|>--- conflicted
+++ resolved
@@ -14,17 +14,13 @@
         ${CMAKE_CURRENT_LIST_DIR})
 
 target_sources(OrbitVulkanLayer PRIVATE
-<<<<<<< HEAD
         CommandBufferManager.cpp
         CommandBufferManager.h
+        DeviceManager.h
         DispatchTable.h
         Main.cpp
         LayerLogic.cpp
         LayerLogic.h
-        PhysicalDeviceManager.h
-=======
-        DeviceManager.h
->>>>>>> 4db52ffd
         QueueManager.cpp
         QueueManager.h
         TimerQueryPool.cpp
@@ -42,11 +38,7 @@
 target_compile_options(OrbitVulkanLayerTests PRIVATE ${STRICT_COMPILE_FLAGS})
 
 target_sources(OrbitVulkanLayerTests PRIVATE
-<<<<<<< HEAD
-        PhysicalDeviceManagerTest.cpp
-=======
         DeviceManagerTest.cpp
->>>>>>> 4db52ffd
         QueueManagerTest.cpp)
 
 target_link_libraries(
