# Copyright (c) 2020 The Orbit Authors. All rights reserved.
# Use of this source code is governed by a BSD-style license that can be
# found in the LICENSE file.

project(OrbitVulkanLayer)
add_library(OrbitVulkanLayer SHARED)

target_compile_options(OrbitVulkanLayer PRIVATE ${STRICT_COMPILE_FLAGS})

target_include_directories(OrbitVulkanLayer PUBLIC
        ${CMAKE_CURRENT_LIST_DIR}/include)

target_include_directories(OrbitVulkanLayer PRIVATE
        ${CMAKE_CURRENT_LIST_DIR})

target_sources(OrbitVulkanLayer PRIVATE
        DeviceManager.h
        DispatchTable.cpp
        DispatchTable.h
        Main.cpp
        VulkanLayerController.h
        QueueManager.cpp
        QueueManager.h
        SubmissionTracker.h
        TimerQueryPool.h
        VulkanLayerProducer.h
        VulkanLayerProducerImpl.cpp
        VulkanLayerProducerImpl.h)

target_link_libraries(OrbitVulkanLayer PUBLIC
        OrbitBase
<<<<<<< HEAD
        OrbitProducer
        OrbitProtos)
=======
        OrbitProtos
        Vulkan::Vulkan
        Vulkan::ValidationLayers)
>>>>>>> 1e9195ef

add_executable(OrbitVulkanLayerTests)

target_compile_options(OrbitVulkanLayerTests PRIVATE ${STRICT_COMPILE_FLAGS})

target_sources(OrbitVulkanLayerTests PRIVATE
        DeviceManagerTest.cpp
        DispatchTableTest.cpp
        SubmissionTrackerTest.cpp
        TimerQueryPoolTest.cpp
        QueueManagerTest.cpp
        VulkanLayerControllerTest.cpp)

target_link_libraries(
        OrbitVulkanLayerTests PRIVATE
        OrbitVulkanLayer
        GTest::Main)

register_test(OrbitVulkanLayerTests)<|MERGE_RESOLUTION|>--- conflicted
+++ resolved
@@ -29,14 +29,11 @@
 
 target_link_libraries(OrbitVulkanLayer PUBLIC
         OrbitBase
-<<<<<<< HEAD
         OrbitProducer
-        OrbitProtos)
-=======
+        OrbitProtos
         OrbitProtos
         Vulkan::Vulkan
         Vulkan::ValidationLayers)
->>>>>>> 1e9195ef
 
 add_executable(OrbitVulkanLayerTests)
 
