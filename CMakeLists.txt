--- conflicted
+++ resolved
@@ -28,11 +28,8 @@
 find_package(oqpi REQUIRED)
 find_package(capstone REQUIRED)
 find_package(GLUT REQUIRED)
-<<<<<<< HEAD
 find_package(Qt5 CONFIG COMPONENTS Core Widgets)
-=======
-find_package(unofficial-abseil CONFIG REQUIRED)
->>>>>>> 02d95893
+find_package(absl CONFIG REQUIRED)
 
 # Hack for freelgut: freeglut accidentally links against libxrandr when the
 # headers of libxrandr are installed on the current system. Hopefully this will
