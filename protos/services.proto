// Copyright (c) 2020 The Orbit Authors. All rights reserved.
// Use of this source code is governed by a BSD-style license that can be
// found in the LICENSE file.

syntax = "proto3";

import "module.proto";
import "process.proto";
import "code_block.proto";

message GetProcessListRequest {}

message GetProcessListResponse {
  repeated ProcessInfo processes = 1;
}

message GetModuleListRequest {
  uint32 process_id = 1;
}

message GetModuleListResponse {
  repeated ModuleInfo modules = 1;
}

message GetProcessMemoryRequest {
  uint32 pid = 1;
  uint64 address = 2;
  uint64 size = 3;
}

message GetProcessMemoryResponse {
  bytes memory = 1;
}

service ProcessService {
  rpc GetProcessList(GetProcessListRequest) returns (GetProcessListResponse) {}

  rpc GetModuleList(GetModuleListRequest) returns (GetModuleListResponse) {}
<<<<<<< HEAD
}

message ValidateFramePointersRequest {
  string module_path = 1;
  repeated CodeBlock functions = 2;
}

message ValidateFramePointersResponse {
  repeated CodeBlock functions_without_frame_pointer = 1;
}

service FramePointerValidatorService {
  rpc ValidateFramePointers(ValidateFramePointersRequest)
      returns (ValidateFramePointersResponse) {}
=======

  rpc GetProcessMemory(GetProcessMemoryRequest)
      returns (GetProcessMemoryResponse) {}
>>>>>>> 8cb24da1
}<|MERGE_RESOLUTION|>--- conflicted
+++ resolved
@@ -36,7 +36,9 @@
   rpc GetProcessList(GetProcessListRequest) returns (GetProcessListResponse) {}
 
   rpc GetModuleList(GetModuleListRequest) returns (GetModuleListResponse) {}
-<<<<<<< HEAD
+
+  rpc GetProcessMemory(GetProcessMemoryRequest)
+      returns (GetProcessMemoryResponse) {}
 }
 
 message ValidateFramePointersRequest {
@@ -51,9 +53,4 @@
 service FramePointerValidatorService {
   rpc ValidateFramePointers(ValidateFramePointersRequest)
       returns (ValidateFramePointersResponse) {}
-=======
-
-  rpc GetProcessMemory(GetProcessMemoryRequest)
-      returns (GetProcessMemoryResponse) {}
->>>>>>> 8cb24da1
 }