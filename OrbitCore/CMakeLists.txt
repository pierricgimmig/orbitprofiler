--- conflicted
+++ resolved
@@ -227,16 +227,11 @@
 if(NOT WIN32)
   # TODO: Enable ElfFileTests.cpp for all platforms once we have llvm support on Windows.
   target_sources(OrbitCoreTests
-<<<<<<< HEAD
-    PRIVATE LinuxPerfEventProcessor2Test.cpp
+    PRIVATE ElfFileTests.cpp
+            LinuxPerfEventProcessor2Test.cpp
             LinuxUprobesUnwindingVisitorTest.cpp
             OrbitModuleTest.cpp)
-=======
-    PRIVATE ElfFileTests.cpp
-            LinuxPerfEventProcessor2Test.cpp
-            LinuxUprobesUnwindingVisitorTest.cpp)
   target_link_libraries(OrbitCoreTests PRIVATE  ${llvm_libs})
->>>>>>> 30897a90
 endif()
 
 target_link_libraries(OrbitCoreTests
