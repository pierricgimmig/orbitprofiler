--- conflicted
+++ resolved
@@ -122,7 +122,6 @@
           Version.cpp)
 
 if(WIN32)
-<<<<<<< HEAD
   target_sources(
     OrbitCore
     PUBLIC DiaManager.h
@@ -158,93 +157,19 @@
            LinuxPerfEventProcessor.h
            LinuxPerfRingBuffer.h
            LinuxPerfUtils.h
+           LibunwindstackUnwinder.h
            LinuxEventTracer.h)
 
   target_sources(
     OrbitCore
     PUBLIC BpfTraceVisitor.cpp
+           LibunwindstackUnwinder.cpp
            LinuxUtils.cpp
            LinuxPerfEvent.cpp
            LinuxPerfRingBuffer.cpp
            LinuxPerfUtils.cpp
            LinuxEventTracer.cpp
            LinuxPerfEventProcessor.cpp)
-=======
-    set(PLATFORM_HEADERS
-        DiaManager.h
-        DiaParser.h
-        EventCallbacks.h
-        EventGuid.h
-        EventTracer.h
-        EventUtils.h
-        Hijacking.h
-        OrbitDia.h
-        SymbolUtils.h
-    )
-    set(PLATFORM_SOURCES
-        DiaManager.cpp
-        DiaParser.cpp
-        EventCallbacks.cpp
-        EventTracer.cpp
-        EventUtils.cpp
-        Hijacking.cpp
-        OrbitDia.cpp
-        Pdb.cpp
-        SymbolUtils.cpp
-        Utils.cpp
-		${EXTERN_ROOT}/xxHash-r42/xxhash.c
-    )
-    set(EXTERNAL_HEADERS
-        ${EXTERN_ROOT}/DIA2Dump/Callback.h
-        ${EXTERN_ROOT}/DIA2Dump/dia2dump.h
-        ${EXTERN_ROOT}/DIA2Dump/PrintSymbol.h
-        ${EXTERN_ROOT}/DIA2Dump/regs.h
-        ${EXTERN_ROOT}/peparse/nt-headers.h
-        ${EXTERN_ROOT}/peparse/parse.h
-        ${EXTERN_ROOT}/peparse/to_string.h
-        ${EXTERN_ROOT}/xxHash-r42/xxhash.h
-        ${EXTERN_ROOT}/multicore/common/autoresetevent.h)
-
-	set(EXTERNAL_SOURCES
-    ${EXTERN_ROOT}/DIA2Dump/dia2dump.cpp
-    ${EXTERN_ROOT}/DIA2Dump/PrintSymbol.cpp
-    ${EXTERN_ROOT}/DIA2Dump/regs.cpp
-    ${EXTERN_ROOT}/multicore/common/inmemorylogger.cpp
-    ${EXTERN_ROOT}/peparse/buffer.cpp
-    ${EXTERN_ROOT}/peparse/dump.cpp
-    ${EXTERN_ROOT}/peparse/parse.cpp
-    ${EXTERN_ROOT}/xxHash-r42/xxhash.c
-)
-endif()
-
-# Linux
-if(LINUX)
-    set(PLATFORM_HEADERS
-        BpfTraceVisitor.h
-        LibunwindstackUnwinder.h
-        LinuxEventTracer.h
-        LinuxPerfEvent.h
-        LinuxPerfEventVisitor.h
-        LinuxPerfEventProcessor.h
-        LinuxPerfRingBuffer.h
-        LinuxPerfUtils.h
-        LinuxUtils.h
-    )
-    set(PLATFORM_SOURCES
-        BpfTraceVisitor.cpp
-        LibunwindstackUnwinder.cpp
-        LinuxEventTracer.cpp
-        LinuxPerfEvent.cpp
-        LinuxPerfEventProcessor.cpp
-        LinuxPerfRingBuffer.cpp
-        LinuxPerfUtils.cpp
-        LinuxUtils.cpp
-    )
-	set(EXTERNAL_SOURCES "")
-    set(EXTERNAL_HEADERS
-        ${EXTERN_ROOT}/xxHash-r42/xxhash.h
-        ${EXTERN_ROOT}/multicore/common/autoresetevent.h)
->>>>>>> bbf8c8a9
 endif()
 
 target_include_directories(OrbitCore PUBLIC ${CMAKE_CURRENT_LIST_DIR})
@@ -262,54 +187,14 @@
   target_link_libraries(OrbitCore PRIVATE dbghelp.lib peparse::peparse)
   target_compile_definitions(OrbitCore PRIVATE -D_WIN32_WINNT=0x0700)
   target_compile_definitions(OrbitCore PRIVATE -DNTDDI_VERSION=0x06030000)
+else()
+  target_link_libraries(OrbitCore PUBLIC unwindstack::unwindstack)
 endif()
 
-<<<<<<< HEAD
 target_compile_definitions(OrbitCore PUBLIC WIN32_LEAN_AND_MEAN)
 target_compile_definitions(OrbitCore PUBLIC INITGUID)
 target_compile_definitions(OrbitCore PUBLIC NOMINMAX)
 target_compile_definitions(OrbitCore PUBLIC UNICODE)
 target_compile_definitions(OrbitCore PUBLIC _UNICODE)
 
-target_compile_features(OrbitCore PUBLIC cxx_std_11)
-=======
-# Library
-add_library(OrbitCore STATIC
-    ${SOURCES} ${PLATFORM_SOURCES} ${EXTERNAL_SOURCES}
-    ${HEADERS} ${PLATFORM_HEADERS} ${EXTERNAL_HEADERS}
-)
-
-# Include directories
-target_include_directories(OrbitCore
-PUBLIC
-    ${CMAKE_CURRENT_SOURCE_DIR}
-    ${CEREAL_INCLUDE_DIR}
-    ${EXTERN_ROOT}/concurrentqueue/
-    ${EXTERN_ROOT}/multicore/common/
-    ${EXTERN_ROOT}/xxHash-r42/
-    ${EXTERN_ROOT}/minhook/include/
-    ${EXTERN_ROOT}/oqpi/include/
-    ${EXTERN_ROOT}/DIA2Dump/
-if(LINUX)
-    ${EXTERN_ROOT}/libunwindstack/overrides/
-    ${EXTERN_ROOT}/libunwindstack/android-core/libunwindstack/include/
-endif()
-PRIVATE
-    ${BREAKPAD_INCLUDE_DIR}
-)
-
-set(DIASDKDir "$(VSInstallDir)DIA SDK" CACHE PATH "")
-add_definitions(-I"${DIASDKDir}/include/")
-
-# Link libraries
-target_link_libraries(OrbitCore
-    #dbghelp.lib
-    #${BREAKPAD_LIBRARIES}
-)
-if(LINUX)
-target_link_libraries(OrbitCore
-    unwindstack
-    lzma
-)
-endif()
->>>>>>> bbf8c8a9
+target_compile_features(OrbitCore PUBLIC cxx_std_11)