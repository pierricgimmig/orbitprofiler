//-----------------------------------
// Copyright Pierric Gimmig 2013-2017
//-----------------------------------

#include "BpfTrace.h"

#include <fstream>
#include <sstream>

#include "Capture.h"
#include "CoreApp.h"
#include "OrbitModule.h"
#include "OrbitProcess.h"
#include "Params.h"
#include "ScopeTimer.h"
#include "Utils.h"

#if __linux__
#include <linux/perf_event.h>
#include <linux/version.h>

#include <map>
#include <vector>

#include "BpfTraceVisitor.h"
#include "LinuxPerfEvent.h"
#include "LinuxPerfEventProcessor.h"
#include "LinuxPerfRingBuffer.h"
#include "LinuxPerfUtils.h"
#include "LinuxUtils.h"
#include "OrbitFunction.h"
#include "Pdb.h"

using namespace LinuxPerfUtils;
#endif

//-----------------------------------------------------------------------------
BpfTrace::BpfTrace(Callback a_Callback) {
#if __linux__

  // Until perf_events are fixed...
  GParams.m_UseBpftrace = true;

  // TODO: we shouldn't hijack the BpfTrace class and move perf_event related
  //       code to its own class.

  // Uprobe perf_events not supported until Kernel 4.17
  if (LinuxPerfUtils::supports_perf_event_uprobes()) {
    m_UsePerfEvents = !GParams.m_UseBpftrace && !GParams.m_BpftraceCallstacks;
  } else {
    m_UsePerfEvents = false;
  }

  PRINT_VAR(m_UsePerfEvents);

  m_Callback = a_Callback ? a_Callback : [this](const std::string& a_Buffer) {
    if (GParams.m_BpftraceCallstacks)
      CommandCallbackWithCallstacks(a_Buffer);
    else
      CommandCallback(a_Buffer);
  };

  m_ScriptFileName = ws2s(Path::GetBasePath()) + "orbit.bt";
#endif
}

//-----------------------------------------------------------------------------
void BpfTrace::Start() {
#if __linux__
  m_ExitRequested = false;
  m_TimerStacks.clear();

  if (!WriteBpfScript()) return;

  m_BpfCommand = std::string("bpftrace ") + m_ScriptFileName;

<<<<<<< HEAD
  if (!m_UsePerfEvents) {
    m_Thread = std::make_shared<std::thread>(&LinuxUtils::StreamCommandOutput,
                                             m_BpfCommand.c_str(), m_Callback,
                                             &m_ExitRequested);
  } else {
    m_Thread = std::make_shared<std::thread>(
        BpfTrace::RunPerfEventOpenSingleBuffers, &m_ExitRequested);
  }

  m_Thread->detach();
=======
    if ( !m_UsePerfEvents ) {
        m_Thread = std::make_shared<std::thread>
            ( &LinuxUtils::StreamCommandOutput
            , m_BpfCommand.c_str()
            , m_Callback
            , &m_ExitRequested );
    }
    else
    {
        m_Thread = std::make_shared<std::thread>
            ( BpfTrace::RunPerfEventOpen
            , &m_ExitRequested );
    }
    
    m_Thread->detach();
>>>>>>> bbf8c8a9
#endif
}

//-----------------------------------------------------------------------------
void BpfTrace::Stop() { m_ExitRequested = true; }

//-----------------------------------------------------------------------------
std::string BpfTrace::GetBpfScript() {
  if (!m_Script.empty()) {
    return m_Script;
  }

  std::stringstream ss;

  for (Function* func : Capture::GTargetProcess->GetFunctions()) {
    if (func->IsSelected()) {
      uint64_t virtual_address = (uint64_t)func->GetVirtualAddress();
      Capture::GSelectedFunctionsMap[func->m_Address] = func;

      if (GParams.m_BpftraceCallstacks) {
        ss << "   uprobe:" << func->m_Probe << R"({ printf("b )"
           << std::to_string(virtual_address)
           << R"( %u %lld\n%s\n\nd\n\n", tid, nsecs, ustack(perf)); })"
           << std::endl;
      } else {
        ss << "   uprobe:" << func->m_Probe << R"({ printf("b )"
           << std::to_string(virtual_address)
           << R"( %u %lld\n", tid, nsecs); })" << std::endl;
      }

      ss << "uretprobe:" << func->m_Probe << R"({ printf("e )"
         << std::to_string(virtual_address) << R"( %u %lld\n", tid, nsecs); })"
         << std::endl;
    }
  }

  return ss.str();
}

//-----------------------------------------------------------------------------
bool BpfTrace::WriteBpfScript() {
  std::string script = GetBpfScript();
  if (script.empty()) return false;

  std::ofstream outFile;
  outFile.open(m_ScriptFileName);
  if (outFile.fail()) return false;

  outFile << script;
  outFile.close();
  return true;
}

//-----------------------------------------------------------------------------
uint64_t BpfTrace::ProcessString(const std::string& a_String) {
  auto hash = StringHash(a_String);
  if (m_StringMap.find(hash) == m_StringMap.end()) {
    m_StringMap[hash] = a_String;
  }

  return hash;
}

//-----------------------------------------------------------------------------
void BpfTrace::CommandCallback(const std::string& a_Line) {
  auto tokens = Tokenize(a_Line);
  const std::string& mode = tokens[0];
  const std::string& functionAddress = tokens[1];
  const std::string& threadName = tokens[2];
  const std::string& timestamp = tokens[3];

  bool isBegin = mode == "b";
  bool isEnd = !isBegin;

  if (isBegin) {
    Timer timer;
    timer.m_TID = atoi(threadName.c_str());
    uint64_t nanos = std::stoull(timestamp);
    timer.m_Start = nanos;
    timer.m_Depth = (uint8_t)m_TimerStacks[threadName].size();
    timer.m_FunctionAddress = std::stoull(functionAddress);
    m_TimerStacks[threadName].push_back(timer);
  }

  if (isEnd) {
    std::vector<Timer>& timers = m_TimerStacks[threadName];
    if (timers.size()) {
      Timer& timer = timers.back();
      uint64_t nanos = std::stoull(timestamp);
      timer.m_End = nanos;
      GCoreApp->ProcessTimer(&timer, functionAddress);
      timers.pop_back();
    }
  }
}

//-----------------------------------------------------------------------------
void BpfTrace::CommandCallbackWithCallstacks(const std::string& a_Line) {
  if (a_Line.empty() || a_Line == "\n") return;

  auto tokens = Tokenize(a_Line);

  const std::string& mode = tokens[0];
  bool isBegin = mode == "b";
  bool isEnd = mode == "e";

  bool isStackLine = StartsWith(a_Line, "\t");
  bool isEndOfStack = a_Line == "d\n";

  if (!isBegin && !isEnd && !isStackLine && !isEndOfStack) {
    if (StartsWith(a_Line, "Lost")) {
      PRINT(a_Line.c_str());
      return;
    }

    if (StartsWith(a_Line, "Attaching")) return;

    // if the line does not start with one of the above,
    // we might have a broken line, e.g. due to a small buffer
    PRINT("read unexpected line:%s\nthe buffer might be to small.",
          a_Line.c_str());
    return;
  }

  if (isStackLine) {
    const std::string& addressStr = LTrim(tokens[0]);
    uint64_t address = std::stoull(addressStr, nullptr, 16);

    std::string function = tokens[1];

    std::string moduleRaw = tokens[2];
    std::string module = Replace(moduleRaw.substr(1), ")\n", "");

    // TODO: this is copy&paste from LinuxPerf.cpp
    std::wstring moduleName = ToLower(Path::GetFileName(s2ws(module)));
    std::shared_ptr<Module> moduleFromName =
        Capture::GTargetProcess->GetModuleFromName(ws2s(moduleName));

    if (moduleFromName) {
      uint64_t new_address = moduleFromName->ValidateAddress(address);
      address = new_address;
    }

    m_CallStack.m_Data.push_back(address);
    if (Capture::GTargetProcess &&
        !Capture::GTargetProcess->HasSymbol(address)) {
      GCoreApp->AddSymbol(address, module, function);
    }

    return;
  }

  if (isEndOfStack) {
    if (m_CallStack.m_Data.size()) {
      m_CallStack.m_Depth = (uint32_t)m_CallStack.m_Data.size();
      m_CallStack.m_ThreadId = atoi(m_LastThreadName.c_str());
      std::vector<Timer>& timers = m_TimerStacks[m_LastThreadName];
      if (timers.size()) {
        Timer& timer = timers.back();
        timer.m_CallstackHash = m_CallStack.Hash();
        GCoreApp->ProcessCallStack(m_CallStack);
      }
    }

    m_CallStack.Clear();
    m_LastThreadName = "";
    return;
  }

  const std::string& functionAddress = tokens[1];
  const std::string& threadName = tokens[2];
  const std::string& timestamp = tokens[3];

  m_LastThreadName = threadName;

  if (isBegin) {
    Timer timer;
    timer.m_TID = atoi(threadName.c_str());
    uint64_t nanos = std::stoull(timestamp);
    timer.m_Start = nanos;
    timer.m_Depth = (uint8_t)m_TimerStacks[threadName].size();
    timer.m_FunctionAddress = std::stoull(functionAddress);
    m_TimerStacks[threadName].push_back(timer);
    return;
  }

  if (isEnd) {
    std::vector<Timer>& timers = m_TimerStacks[threadName];
    if (timers.size()) {
      Timer& timer = timers.back();
      uint64_t nanos = std::stoull(timestamp);
      timer.m_End = nanos;
      GCoreApp->ProcessTimer(&timer, functionAddress);
      timers.pop_back();
    }
    return;
  }
}

//-----------------------------------------------------------------------------
void BpfTrace::RunPerfEventOpen(bool* a_ExitRequested) {
#if __linux__
  SCOPE_TIMER_FUNC;
  int ROUND_ROBIN_BATCH_SIZE = 5;
  std::vector<uint64_t> fds;
  std::map<Function*, LinuxPerfRingBuffer> uprobe_ring_buffers;
  std::map<Function*, LinuxPerfRingBuffer> uretprobe_ring_buffers;

  for (const auto& pair : Capture::GSelectedFunctionsMap) {
    // gather function information
    Function* function = pair.second;
    uint64_t offset = function->m_Address;
    std::string module = ws2s(function->m_Pdb->GetFileName());

    // create uprobe for that function on that PID profiling all cpus
    uint64_t uprobe_fd = 0;
    if (GParams.m_BpftraceCallstacks)
      uprobe_fd = LinuxPerfUtils::uprobe_event_open(
          module.c_str(), offset, Capture::GTargetProcess->GetID(), -1,
          PERF_SAMPLE_STACK_USER | PERF_SAMPLE_REGS_USER);
    else
      uprobe_fd = LinuxPerfUtils::uprobe_event_open(
          module.c_str(), offset, Capture::GTargetProcess->GetID(), -1);

    uprobe_ring_buffers.emplace(function, uprobe_fd);
    fds.push_back(uprobe_fd);

    // create uretprobe for that function on that PID profiling all cpus
    uint64_t uretprobe_fd = LinuxPerfUtils::uretprobe_event_open(
        module.c_str(), offset, Capture::GTargetProcess->GetID(), -1);
    uretprobe_ring_buffers.emplace(function, uretprobe_fd);
    fds.push_back(uretprobe_fd);

<<<<<<< HEAD
    // start capturing
    LinuxPerfUtils::start_capturing(uprobe_fd);
    LinuxPerfUtils::start_capturing(uretprobe_fd);
  }

  LinuxPerfEventProcessor event_buffer(std::make_unique<BpfTraceVisitor>());

  bool new_events = false;
=======
    while( !(*a_ExitRequested) )
    {
        // Lets sleep a bit, such that we are not constantly reading from the buffers
        // and thus wasting cpu time. 10000 microseconds are still small enough to 
        // not have our buffers overflown and therefore losing events.
        if (!new_events)
        {
            usleep(10000);
        }

        new_events = false;

        // read from all ring buffers, create events and store them in the event_queue
        // TODO: implement a better scheduling strategy.
        for (auto& pair : uprobe_ring_buffers)
        {
            auto& ring_buffer = pair.second;
            int i = 0;
            // read everything that is new
            while (ring_buffer.HasNewData() && i < ROUND_ROBIN_BATCH_SIZE)
            {
                i++;
                new_events = true;
                perf_event_header header{};
                ring_buffer.ReadHeader(&header);

                // perf_event_header::type contains the type of record,
                // defined in enum perf_event_type in perf_event.h.
                switch (header.type)
                {
                case PERF_RECORD_SAMPLE:
                    {
                        SCOPE_TIMER_LOG("PERF_RECORD_SAMPLE");
                        if (GParams.m_BpftraceCallstacks)
                        {
                            auto record = ring_buffer.ConsumeRecord<LinuxUprobeEventWithStack>(header);
                            record.SetFunction(pair.first);
                            event_buffer.Push(std::make_unique<LinuxUprobeEventWithStack>(std::move(record)));
                        }
                        else
                        {
                            auto record = ring_buffer.ConsumeRecord<LinuxUprobeEvent>(header);
                            record.SetFunction(pair.first);
                            event_buffer.Push(std::make_unique<LinuxUprobeEvent>(std::move(record)));
                        }
                        
                    }
                    break;
                 case PERF_RECORD_LOST:
                    {
                        auto lost = ring_buffer.ConsumeRecord<LinuxPerfLostEvent>(header);
                        PRINT("Lost %u Events\n", lost.Lost());
                    }
                    break;
                default:
                    PRINT("Unexpected Perf Sample Type: %u", header.type);
                    ring_buffer.SkipRecord(header);
                    break;
                }
            }
        }
>>>>>>> bbf8c8a9

  while (!(*a_ExitRequested)) {
    SCOPE_TIMER_LOG("Perf events consume iteration");
    // Lets sleep a bit, such that we are not constantly reading from the
    // buffers and thus wasting cpu time. 10000 microseconds are still small
    // enough to not have our buffers overflown and therefore losing events.
    if (!new_events) {
      usleep(10000);
    }

    new_events = false;

    // read from all ring buffers, create events and store them in the
    // event_queue
    // TODO: implement a better scheduling strategy.
    for (auto& pair : uprobe_ring_buffers) {
      auto& ring_buffer = pair.second;
      int i = 0;
      // read everything that is new
      while (ring_buffer.HasNewData() && i < ROUND_ROBIN_BATCH_SIZE) {
        i++;
        new_events = true;
        perf_event_header header{};
        ring_buffer.ReadHeader(&header);

        // perf_event_header::type contains the type of record,
        // defined in enum perf_event_type in perf_event.h.
        switch (header.type) {
          case PERF_RECORD_SAMPLE: {
            PRINT("Consuming uprobe record...");
            if (GParams.m_BpftraceCallstacks) {
              auto record =
                  ring_buffer.ConsumeRecord<LinuxUprobeEventWithStack>(header);
              record.SetFunction(pair.first);
              event_buffer.Push(std::make_unique<LinuxUprobeEventWithStack>(
                  std::move(record)));
            } else {
              auto record = ring_buffer.ConsumeRecord<LinuxUprobeEvent>(header);
              record.SetFunction(pair.first);
              event_buffer.Push(
                  std::make_unique<LinuxUprobeEvent>(std::move(record)));
            }

          } break;
          case PERF_RECORD_LOST: {
            auto lost = ring_buffer.ConsumeRecord<LinuxPerfLostEvent>(header);
            PRINT("Lost %u Events\n", lost.Lost());
          } break;
          default:
            PRINT("Unexpected Perf Sample Type: %u", header.type);
            ring_buffer.SkipRecord(header);
            break;
        }
      }
    }

    for (auto& pair : uretprobe_ring_buffers) {
      auto& ring_buffer = pair.second;
      int i = 0;
      // read everything that is new
      while (ring_buffer.HasNewData() && i < ROUND_ROBIN_BATCH_SIZE) {
        i++;
        new_events = true;
        perf_event_header header{};
        ring_buffer.ReadHeader(&header);

        // perf_event_header::type contains the type of record,
        // defined in enum perf_event_type in perf_event.h.
        switch (header.type) {
          case PERF_RECORD_SAMPLE: {
            PRINT("Consuming uretprobe record...");
            auto record =
                ring_buffer.ConsumeRecord<LinuxUretprobeEvent>(header);
            record.SetFunction(pair.first);
            event_buffer.Push(
                std::make_unique<LinuxUretprobeEvent>(std::move(record)));
          } break;
          case PERF_RECORD_LOST: {
            auto lost = ring_buffer.ConsumeRecord<LinuxPerfLostEvent>(header);
            PRINT("Lost %u Events\n", lost.Lost());
          } break;
          default:
            PRINT("Unexpected Perf Sample Type: %u", header.type);
            ring_buffer.SkipRecord(header);
            break;
        }
      }
    }

    event_buffer.ProcessTillOffset();
  }

  for (auto fd : fds) {
    LinuxPerfUtils::stop_capturing(fd);
  }

  event_buffer.ProcessAll();
#endif
}

//-----------------------------------------------------------------------------
void BpfTrace::RunPerfEventOpenSingleBuffers(bool* a_ExitRequested) {
#if __linux__
  SCOPE_TIMER_FUNC;

  int ROUND_ROBIN_BATCH_SIZE = 5;
  std::vector<uint64_t> fds;
  std::shared_ptr<LinuxPerfRingBuffer> uprobe_ring_buffer;
  std::shared_ptr<LinuxPerfRingBuffer> uretprobe_ring_buffer;
  uint64_t sampleType = GParams.m_BpftraceCallstacks
                            ? (PERF_SAMPLE_STACK_USER | PERF_SAMPLE_REGS_USER)
                            : 0;

  int32_t master_uprobe_fd = -1;
  int32_t master_uretprobe_fd = -1;
  Function* dummyFunction = nullptr;

  // Functions to instument.
  std::set<Function*> selectedFunctions;
  for (const auto& pair : Capture::GSelectedFunctionsMap) {
    selectedFunctions.insert(pair.second);
    dummyFunction = pair.second;
  }

  for (Function* function : selectedFunctions) {
    // gather function information
    uint64_t offset = function->m_Address;
    std::string module = ws2s(function->m_Pdb->GetFileName());
    PRINT_VAR(offset);
    PRINT_VAR(module);

    // create uprobe for that function on that PID profiling all cpus
    int32_t uprobe_fd = LinuxPerfUtils::uprobe_event_open(
        module.c_str(), offset, Capture::GTargetProcess->GetID(), -1,
        master_uprobe_fd, sampleType);

    // create uretprobe for that function on that PID profiling all cpus
    int32_t uretprobe_fd = LinuxPerfUtils::uretprobe_event_open(
        module.c_str(), offset, Capture::GTargetProcess->GetID(), -1, -1);

    // Check that both uprobe and uretprobe were created successfully
    if (uprobe_fd == -1 || uretprobe_fd == -1) {
      PRINT("Uprobe/Uretprobe error. uprobe_fd:%i uretprobe_fd:%i", uprobe_fd,
            uretprobe_fd);
      continue;
    }

    if (master_uprobe_fd == -1) {
      master_uprobe_fd = uprobe_fd;
      master_uretprobe_fd = uretprobe_fd;
      uprobe_ring_buffer = std::make_shared<LinuxPerfRingBuffer>(uprobe_fd);
      uretprobe_ring_buffer =
          std::make_shared<LinuxPerfRingBuffer>(uretprobe_fd);
    } else {
      // Redirect events to master event buffer
      int ret = ioctl(uprobe_fd, PERF_EVENT_IOC_SET_OUTPUT, master_uprobe_fd);
      if (ret) PRINT("PERF_EVENT_IOC_SET_OUTPUT error: %i.\n", ret);
      ret = ioctl(uretprobe_fd, PERF_EVENT_IOC_SET_OUTPUT, master_uretprobe_fd);
      if (ret) PRINT("PERF_EVENT_IOC_SET_OUTPUT error: %i.\n", ret);
    }

    fds.push_back(uprobe_fd);
    fds.push_back(uretprobe_fd);

    PRINT_VAR(uprobe_fd);
    PRINT_VAR(uretprobe_fd);
  }

  // start capturing
  for (auto fd : fds) {
    LinuxPerfUtils::start_capturing(fd);
  }

  LinuxPerfEventProcessor event_buffer(std::make_unique<BpfTraceVisitor>());

  bool new_events = false;

  while (!(*a_ExitRequested)) {
    // Lets sleep a bit, such that we are not constantly reading from the
    // buffers and thus wasting cpu time. 10000 microseconds are still small
    // enough to not have our buffers overflown and therefore losing events.
    if (!new_events) {
      usleep(10000);
    }

    new_events = false;

    // read from all ring buffers, create events and store them in the
    // event_queue
    // TODO: implement a better scheduling strategy.

    // uprobes
    {
      auto ring_buffer = uprobe_ring_buffer;
      int i = 0;

      // read everything that is new
      while (ring_buffer->HasNewData() && i < ROUND_ROBIN_BATCH_SIZE) {
        i++;
        new_events = true;
        perf_event_header header{};
        ring_buffer->ReadHeader(&header);

        // perf_event_header::type contains the type of record,
        // defined in enum perf_event_type in perf_event.h.
        switch (header.type) {
          case PERF_RECORD_SAMPLE: {
            PRINT("Consuming uprobe buffer\n");
            if (GParams.m_BpftraceCallstacks) {
              auto record =
                  ring_buffer->ConsumeRecord<LinuxUprobeEventWithStack>(header);
              record.SetFunction(dummyFunction);
              event_buffer.Push(std::make_unique<LinuxUprobeEventWithStack>(
                  std::move(record)));
            } else {
              auto record =
                  ring_buffer->ConsumeRecord<LinuxUprobeEvent>(header);
              record.SetFunction(dummyFunction);
              event_buffer.Push(
                  std::make_unique<LinuxUprobeEvent>(std::move(record)));
            }

          } break;
          case PERF_RECORD_LOST: {
            auto lost = ring_buffer->ConsumeRecord<LinuxPerfLostEvent>(header);
            PRINT("Lost %u Events\n", lost.Lost());
          } break;
          default:
            PRINT("Unexpected Perf Sample Type: %u", header.type);
            ring_buffer->SkipRecord(header);
            break;
        }
      }
    }

    // uretprobes
    {
      auto& ring_buffer = uretprobe_ring_buffer;
      int i = 0;
      // read everything that is new
      while (ring_buffer->HasNewData() && i < ROUND_ROBIN_BATCH_SIZE) {
        i++;
        new_events = true;
        perf_event_header header{};
        ring_buffer->ReadHeader(&header);

        // perf_event_header::type contains the type of record,
        // defined in enum perf_event_type in perf_event.h.
        switch (header.type) {
          case PERF_RECORD_SAMPLE: {
            // PRINT("Consuming uretprobe record...");
            auto record =
                ring_buffer->ConsumeRecord<LinuxUretprobeEvent>(header);
            record.SetFunction(dummyFunction);
            event_buffer.Push(
                std::make_unique<LinuxUretprobeEvent>(std::move(record)));
          } break;
          case PERF_RECORD_LOST: {
            auto lost = ring_buffer->ConsumeRecord<LinuxPerfLostEvent>(header);
            PRINT("Lost %u Events\n", lost.Lost());
          } break;
          default:
            PRINT("Unexpected Perf Sample Type: %u", header.type);
            ring_buffer->SkipRecord(header);
            break;
        }
      }
    }

    event_buffer.ProcessTillOffset();
  }

  for (auto fd : fds) {
    LinuxPerfUtils::stop_capturing(fd);
  }

  event_buffer.ProcessAll();
#endif
}<|MERGE_RESOLUTION|>--- conflicted
+++ resolved
@@ -74,34 +74,16 @@
 
   m_BpfCommand = std::string("bpftrace ") + m_ScriptFileName;
 
-<<<<<<< HEAD
   if (!m_UsePerfEvents) {
     m_Thread = std::make_shared<std::thread>(&LinuxUtils::StreamCommandOutput,
                                              m_BpfCommand.c_str(), m_Callback,
                                              &m_ExitRequested);
   } else {
-    m_Thread = std::make_shared<std::thread>(
-        BpfTrace::RunPerfEventOpenSingleBuffers, &m_ExitRequested);
+    m_Thread = std::make_shared<std::thread>(BpfTrace::RunPerfEventOpen,
+                                             &m_ExitRequested);
   }
 
   m_Thread->detach();
-=======
-    if ( !m_UsePerfEvents ) {
-        m_Thread = std::make_shared<std::thread>
-            ( &LinuxUtils::StreamCommandOutput
-            , m_BpfCommand.c_str()
-            , m_Callback
-            , &m_ExitRequested );
-    }
-    else
-    {
-        m_Thread = std::make_shared<std::thread>
-            ( BpfTrace::RunPerfEventOpen
-            , &m_ExitRequested );
-    }
-    
-    m_Thread->detach();
->>>>>>> bbf8c8a9
 #endif
 }
 
@@ -335,7 +317,6 @@
     uretprobe_ring_buffers.emplace(function, uretprobe_fd);
     fds.push_back(uretprobe_fd);
 
-<<<<<<< HEAD
     // start capturing
     LinuxPerfUtils::start_capturing(uprobe_fd);
     LinuxPerfUtils::start_capturing(uretprobe_fd);
@@ -344,72 +325,8 @@
   LinuxPerfEventProcessor event_buffer(std::make_unique<BpfTraceVisitor>());
 
   bool new_events = false;
-=======
-    while( !(*a_ExitRequested) )
-    {
-        // Lets sleep a bit, such that we are not constantly reading from the buffers
-        // and thus wasting cpu time. 10000 microseconds are still small enough to 
-        // not have our buffers overflown and therefore losing events.
-        if (!new_events)
-        {
-            usleep(10000);
-        }
-
-        new_events = false;
-
-        // read from all ring buffers, create events and store them in the event_queue
-        // TODO: implement a better scheduling strategy.
-        for (auto& pair : uprobe_ring_buffers)
-        {
-            auto& ring_buffer = pair.second;
-            int i = 0;
-            // read everything that is new
-            while (ring_buffer.HasNewData() && i < ROUND_ROBIN_BATCH_SIZE)
-            {
-                i++;
-                new_events = true;
-                perf_event_header header{};
-                ring_buffer.ReadHeader(&header);
-
-                // perf_event_header::type contains the type of record,
-                // defined in enum perf_event_type in perf_event.h.
-                switch (header.type)
-                {
-                case PERF_RECORD_SAMPLE:
-                    {
-                        SCOPE_TIMER_LOG("PERF_RECORD_SAMPLE");
-                        if (GParams.m_BpftraceCallstacks)
-                        {
-                            auto record = ring_buffer.ConsumeRecord<LinuxUprobeEventWithStack>(header);
-                            record.SetFunction(pair.first);
-                            event_buffer.Push(std::make_unique<LinuxUprobeEventWithStack>(std::move(record)));
-                        }
-                        else
-                        {
-                            auto record = ring_buffer.ConsumeRecord<LinuxUprobeEvent>(header);
-                            record.SetFunction(pair.first);
-                            event_buffer.Push(std::make_unique<LinuxUprobeEvent>(std::move(record)));
-                        }
-                        
-                    }
-                    break;
-                 case PERF_RECORD_LOST:
-                    {
-                        auto lost = ring_buffer.ConsumeRecord<LinuxPerfLostEvent>(header);
-                        PRINT("Lost %u Events\n", lost.Lost());
-                    }
-                    break;
-                default:
-                    PRINT("Unexpected Perf Sample Type: %u", header.type);
-                    ring_buffer.SkipRecord(header);
-                    break;
-                }
-            }
-        }
->>>>>>> bbf8c8a9
 
   while (!(*a_ExitRequested)) {
-    SCOPE_TIMER_LOG("Perf events consume iteration");
     // Lets sleep a bit, such that we are not constantly reading from the
     // buffers and thus wasting cpu time. 10000 microseconds are still small
     // enough to not have our buffers overflown and therefore losing events.
@@ -436,7 +353,7 @@
         // defined in enum perf_event_type in perf_event.h.
         switch (header.type) {
           case PERF_RECORD_SAMPLE: {
-            PRINT("Consuming uprobe record...");
+            SCOPE_TIMER_LOG("PERF_RECORD_SAMPLE");
             if (GParams.m_BpftraceCallstacks) {
               auto record =
                   ring_buffer.ConsumeRecord<LinuxUprobeEventWithStack>(header);
