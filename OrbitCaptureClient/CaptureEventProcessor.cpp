--- conflicted
+++ resolved
@@ -68,13 +68,10 @@
       ProcessTracepointEvent(event.tracepoint_event());
       break;
     case CaptureEvent::kGpuQueueSubmission:
-<<<<<<< HEAD
       ProcessGpuQueueSubmission(event.gpu_queue_submission());
-=======
-      UNREACHABLE();
+      break;
     case CaptureEvent::kModulesUpdateEvent:
       // TODO (http://b/168797897): Process module update events
->>>>>>> 9ef975dc
       break;
     case CaptureEvent::EVENT_NOT_SET:
       ERROR("CaptureEvent::EVENT_NOT_SET read from Capture's gRPC stream");
