--- conflicted
+++ resolved
@@ -293,13 +293,9 @@
 #else
   // TODO: port parallel filtering
   std::vector<uint32_t> indices;
-<<<<<<< HEAD
-  std::vector<std::wstring> tokens = Tokenize(ToLower(a_Filter));
-  const std::vector<std::shared_ptr<Function>>& functions = Capture::GTargetProcess->GetFunctions();
-=======
   std::vector<std::string> tokens = Tokenize(ToLower(a_Filter));
-  std::vector<Function*>& functions = Capture::GTargetProcess->GetFunctions();
->>>>>>> 5ca9b90f
+  const std::vector<std::shared_ptr<Function>>& functions =
+      Capture::GTargetProcess->GetFunctions();
   for (int i = 0; i < (int)functions.size(); ++i) {
     auto& function = functions[i];
     std::string name = function->Lower() + function->GetPdb()->GetName();
