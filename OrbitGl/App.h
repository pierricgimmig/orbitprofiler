--- conflicted
+++ resolved
@@ -229,15 +229,6 @@
     return transaction_client_.get();
   }
   SymbolsClient* GetSymbolsClient() { return symbols_client_.get(); }
-<<<<<<< HEAD
-  void GetRemoteMemory(uint32_t pid, uint64_t address, uint64_t size,
-                       const ProcessMemoryCallback& callback) override {
-    process_memory_client_->GetRemoteMemory(pid, address, size, callback);
-=======
-  FramePointerValidatorClient* GetFramePointerValidatorClient() {
-    return frame_pointer_validator_client_.get();
->>>>>>> 8cb24da1
-  }
 
  private:
   ApplicationOptions options_;
