#!/bin/bash

# Install required dependencies
sudo add-apt-repository universe
if [ $? -ne 0 ]; then
  sudo apt-get install -y software-properties-common
  sudo add-apt-repository universe
fi
sudo apt-get update
sudo apt-get install -y build-essential cmake ninja
sudo apt-get install -y libglu1-mesa-dev mesa-common-dev libxmu-dev libxi-dev 
sudo apt-get install -y linux-tools-common

# Load Submodules (vcpkg, libunwindstack)
git submodule update --init --recursive

# Build vcpkg
cd external/vcpkg

if [ -f "vcpkg" ]
then
    echo "Orbit: found vcpkg"
else
<<<<<<< HEAD
    git submodule update --init
=======
>>>>>>> bbf8c8a9
    echo "Orbit: compiling vcpkg"
    ./bootstrap-vcpkg.sh
fi

## Build dependencies
./vcpkg install freetype freetype-gl breakpad \
  capstone asio cereal imgui freeglut glew

# CMake
cd ../..
if [ ! -d build/ ]; then
  mkdir build
fi

cd build
if [ ! -f toolchain.cmake ]; then
  cp ../contrib/toolchains/toolchain-linux-default-release.cmake toolchain.cmake
fi
cmake -DCMAKE_TOOLCHAIN_FILE=toolchain.cmake -G Ninja ..
cmake --build .<|MERGE_RESOLUTION|>--- conflicted
+++ resolved
@@ -21,10 +21,6 @@
 then
     echo "Orbit: found vcpkg"
 else
-<<<<<<< HEAD
-    git submodule update --init
-=======
->>>>>>> bbf8c8a9
     echo "Orbit: compiling vcpkg"
     ./bootstrap-vcpkg.sh
 fi
